hydra:
  run:
    dir: ${filepaths.processed_data}
  sweep:
    dir: ${filepaths.processed_data}
    subdir: .
  launcher:
    _target_: hydra._internal.core_plugins.basic_launcher.BasicLauncher
  sweeper:
    _target_: hydra._internal.core_plugins.basic_sweeper.BasicSweeper
    max_batch_size: null
    params:
<<<<<<< HEAD
      mapped_rxns_fn: mapped_known_reactions_x_mechinferred_dt_002_rules.parquet,mapped_known_reactions_x_mechinferred_dt_006_rules.parquet,mapped_known_reactions_x_mechinferred_dt_014_rules.parquet,mapped_known_reactions_x_mechinferred_dt_056_rules.parquet,mapped_known_reactions_x_mechinferred_dt_956_rules.parquet
=======
      mapped_rxns_fn: mapped_known_reactions_x_mechinferred_dt_019_rules.parquet,mapped_known_reactions_x_mechinferred_dt_039_rules.parquet,mapped_known_reactions_x_mechinferred_dt_112_rules.parquet,mapped_known_reactions_x_mechinferred_dt_224_rules.parquet
>>>>>>> 9ca3e732
  help:
    app_name: ${hydra.job.name}
    header: '${hydra.help.app_name} is powered by Hydra.

      '
    footer: 'Powered by Hydra (https://hydra.cc)

      Use --hydra-help to view Hydra specific help

      '
    template: '${hydra.help.header}

      == Configuration groups ==

      Compose your configuration from those groups (group=option)


      $APP_CONFIG_GROUPS


      == Config ==

      Override anything in the config (foo.bar=value)


      $CONFIG


      ${hydra.help.footer}

      '
  hydra_help:
    template: 'Hydra (${hydra.runtime.version})

      See https://hydra.cc for more info.


      == Flags ==

      $FLAGS_HELP


      == Configuration groups ==

      Compose your configuration from those groups (For example, append hydra/job_logging=disabled
      to command line)


      $HYDRA_CONFIG_GROUPS


      Use ''--cfg hydra'' to Show the Hydra config.

      '
    hydra_help: ???
  hydra_logging:
    version: 1
    formatters:
      simple:
        format: '[%(asctime)s][HYDRA] %(message)s'
    handlers:
      console:
        class: logging.StreamHandler
        formatter: simple
        stream: ext://sys.stdout
    root:
      level: INFO
      handlers:
      - console
    loggers:
      logging_example:
        level: DEBUG
    disable_existing_loggers: false
  job_logging:
    version: 1
    formatters:
      simple:
        format: '[%(asctime)s][%(name)s][%(levelname)s] - %(message)s'
    handlers:
      console:
        class: logging.StreamHandler
        formatter: simple
        stream: ext://sys.stdout
      file:
        class: logging.FileHandler
        formatter: simple
        filename: ${hydra.runtime.output_dir}/${hydra.job.name}.log
    root:
      level: INFO
      handlers:
      - console
      - file
    disable_existing_loggers: false
  env: {}
  mode: MULTIRUN
  searchpath: []
  callbacks: {}
  output_subdir: .hydra
  overrides:
    hydra:
    - hydra.mode=MULTIRUN
    task:
<<<<<<< HEAD
    - mapped_rxns_fn=mapped_known_reactions_x_mechinferred_dt_956_rules.parquet
  job:
    name: add_coreactant_roles
    chdir: true
    override_dirname: mapped_rxns_fn=mapped_known_reactions_x_mechinferred_dt_956_rules.parquet
    id: '4'
    num: 4
=======
    - mapped_rxns_fn=mapped_known_reactions_x_mechinferred_dt_224_rules.parquet
  job:
    name: add_coreactant_roles
    chdir: true
    override_dirname: mapped_rxns_fn=mapped_known_reactions_x_mechinferred_dt_224_rules.parquet
    id: '3'
    num: 3
>>>>>>> 9ca3e732
    config_name: add_coreactant_roles
    env_set: {}
    env_copy: []
    config:
      override_dirname:
        kv_sep: '='
        item_sep: ','
        exclude_keys: []
  runtime:
    version: 1.3.2
    version_base: '1.3'
    cwd: /gpfs/home/spn1560/coarse-grain-rxns/scripts
    config_sources:
    - path: hydra.conf
      schema: pkg
      provider: hydra
    - path: /gpfs/home/spn1560/coarse-grain-rxns/configs
      schema: file
      provider: main
    - path: ''
      schema: structured
      provider: schema
    output_dir: /home/spn1560/coarse-grain-rxns/data/processed
    choices:
      filepaths: filepaths
      hydra/env: default
      hydra/callbacks: null
      hydra/job_logging: default
      hydra/hydra_logging: default
      hydra/hydra_help: default
      hydra/help: default
      hydra/sweeper: basic
      hydra/launcher: basic
      hydra/output: default
  verbose: false<|MERGE_RESOLUTION|>--- conflicted
+++ resolved
@@ -10,11 +10,7 @@
     _target_: hydra._internal.core_plugins.basic_sweeper.BasicSweeper
     max_batch_size: null
     params:
-<<<<<<< HEAD
-      mapped_rxns_fn: mapped_known_reactions_x_mechinferred_dt_002_rules.parquet,mapped_known_reactions_x_mechinferred_dt_006_rules.parquet,mapped_known_reactions_x_mechinferred_dt_014_rules.parquet,mapped_known_reactions_x_mechinferred_dt_056_rules.parquet,mapped_known_reactions_x_mechinferred_dt_956_rules.parquet
-=======
       mapped_rxns_fn: mapped_known_reactions_x_mechinferred_dt_019_rules.parquet,mapped_known_reactions_x_mechinferred_dt_039_rules.parquet,mapped_known_reactions_x_mechinferred_dt_112_rules.parquet,mapped_known_reactions_x_mechinferred_dt_224_rules.parquet
->>>>>>> 9ca3e732
   help:
     app_name: ${hydra.job.name}
     header: '${hydra.help.app_name} is powered by Hydra.
@@ -117,15 +113,6 @@
     hydra:
     - hydra.mode=MULTIRUN
     task:
-<<<<<<< HEAD
-    - mapped_rxns_fn=mapped_known_reactions_x_mechinferred_dt_956_rules.parquet
-  job:
-    name: add_coreactant_roles
-    chdir: true
-    override_dirname: mapped_rxns_fn=mapped_known_reactions_x_mechinferred_dt_956_rules.parquet
-    id: '4'
-    num: 4
-=======
     - mapped_rxns_fn=mapped_known_reactions_x_mechinferred_dt_224_rules.parquet
   job:
     name: add_coreactant_roles
@@ -133,7 +120,6 @@
     override_dirname: mapped_rxns_fn=mapped_known_reactions_x_mechinferred_dt_224_rules.parquet
     id: '3'
     num: 3
->>>>>>> 9ca3e732
     config_name: add_coreactant_roles
     env_set: {}
     env_copy: []
